<<<<<<< HEAD
My Parrot Mambo drone died by crash, so I had extra controller with no use.  

It didn't have ready driver, so I decided to make one.  

Have fun!  

---

=======
>>>>>>> f07543d7
# Flypad2Joy (BLE → ViGEm, Windows)

Ultra-light bridge that maps BLE notification packets to a **virtual Xbox 360 controller** via **ViGEm**.  
Includes **idle-aware anti-spike filtering** so the first nudge after a pause won’t slam to extremes — perfect for FPV sims.

<<<<<<< HEAD
> Daily driver script: **`flypad2joy_anti_spike_nobatt.py`**  
> Baseline (for rollback): **`flypad2joy_baseline_ok.py`**

---

=======
---

>>>>>>> f07543d7
## Table of contents

- [Quick start](#quick-start)
- [Example `flypad.conf`](#example-flypadconf)
- [Configuration reference](#configuration-reference)
  - [`[general]`](#general)
  - [`[axes]`](#axes)
  - [`[axis_centers]`](#axis_centers)
  - [`[buttons]`](#buttons)
  - [`[triggers]`](#triggers)
  - [`[filters]` — motion feel & anti-spike](#filters--motion-feel--anti-spike)
- [Deadzone tuning guide](#deadzone-tuning-guide)
- [Keep-alive (optional)](#keep-alive-optional)
- [Troubleshooting](#troubleshooting)
- [License](#license)

---

## Quick start

1. **Install prerequisites**
   - Windows 10/11
   - Python 3.10+ (3.11 recommended)
   - ViGEmBus driver (required by `vgamepad`)
   - Install Python deps:
     ```bash
     pip install bleak vgamepad
     ```

2. **Run once** to generate a config template:
   ```bash
   py -3.11 flypad2joy_anti_spike_nobatt.py
   ```
   The script writes **`flypad.conf`** next to it and exits.

3. **Edit `flypad.conf`**, set your axis byte indices, and run again:
   ```bash
   py -3.11 flypad2joy_anti_spike_nobatt.py
   ```

---

## Example `flypad.conf`

```ini
[general]
target_name_prefix = FLYPAD_
ctrl_char_uuid = 9e35fa01-4344-44d4-a2e2-0c7f6046878b
invert_y = true
button_lsb_index = 1
button_msb_index = 2

[axes]
lx = 5
ly = 6
rx = 3
ry = 4

[axis_centers]
lx = 128
ly = 128
rx = 128
ry = 128

[buttons]
A = 3,0
B = 4,0
1 = 1,0
2 = 2,0
LB = 7,0
LT = 0,1
RB = 5,0
RT = 6,0
TAKEOFF = 0,0

[triggers]
lt_mode = bit
lt_bit = 0
lt_msb = 1
lt_byte = -1
lt_invert = 0

rt_mode = bit
rt_bit = 6
rt_msb = 0
rt_byte = -1
rt_invert = 0

[filters]
alpha_slow = 0.35
alpha_fast = 0.85
jump_threshold = 10
deadzone = 3
hysteresis = 1
sign_guard = 2
; anti-spike (soft start after idle)
spike_idle_ms = 700
spike_samples = 3
spike_raw_step = 6
spike_out_step = 8000
alpha_idle = 0.20
```

---

## Configuration reference

### `[general]`
- **`target_name_prefix`** — BLE name prefix for scanning (devices whose *Bluetooth name* starts with this are accepted).
- **`ctrl_char_uuid`** — GATT characteristic UUID that sends control packets (notifications).
- **`invert_y`** (`true/false`) — Invert LY & RY axes.
- **`button_lsb_index` / `button_msb_index`** — Byte indices in the incoming packet that hold button bits.  
  *Indices are 0-based, e.g. `0` means `pkt[0]`.*

### `[axes]`
- **`lx, ly, rx, ry`** — 0-based byte indices in the packet that hold each 0..255 axis value.

### `[axis_centers]`
- Per-axis neutral center in **0..255** (default `128`).  
  Use this to trim a constant offset (stick not perfectly centered) **before** increasing `deadzone`.

### `[buttons]`
- Format: `NAME = bit,msb`
  - `bit`: 0..7  
  - `msb`: `0` → use `button_lsb_index`; `1` → use `button_msb_index`
- Pre-wired names: `A, B, 1, 2, LB, RB, TAKEOFF`  
  (Triggers are configured in `[triggers]`.)

### `[triggers]`
Two modes:

**Bit mode (digital 0/255)**
```ini
lt_mode = bit
lt_bit  = 0          ; bit position 0..7
lt_msb  = 1          ; 0 = LSB byte, 1 = MSB byte
lt_byte = -1         ; ignored in bit mode
lt_invert = 0        ; ignored in bit mode
```

**Byte mode (analog 0..255 from a packet byte)**
```ini
lt_mode = byte
lt_byte = 7          ; packet byte index
lt_invert = 0        ; 1 = use 255 - value
```

Mirror for right trigger using `rt_*` fields.

### `[filters]` — motion feel & anti-spike

Core smoothing:
- **`alpha_slow`** *(0..1, default 0.35)* — EMA when movement is small → damps micro-jitter.  
- **`alpha_fast`** *(0..1, default 0.85)* — EMA when change > `jump_threshold`. Higher = snappier.  
- **`jump_threshold`** *(raw units, default 10)* — Switch threshold between slow/fast EMAs.  
- **`deadzone`** *(raw units, default 3)* — Center deadzone in **raw** 0..255 units.  
- **`hysteresis`** *(raw units, default 1)* — Extra margin to avoid chatter around zero.  
- **`sign_guard`** *(raw units, default 2)* — Avoids tiny immediate direction flips near center.

Anti-spike (soft start after idle):
- **`spike_idle_ms`** *(ms, default 700)* — If an axis is idle this long, the next samples enter “settle” mode.  
- **`spike_samples`** *(count, default 3)* — Number of post-idle samples to soften.  
- **`spike_raw_step`** *(raw units/sample, default 6)* — Max allowed raw (0..255) step per sample during settle.  
- **`spike_out_step`** *(XInput units/sample, default 8000)* — Max allowed output delta (−32768..32767) per sample during settle.  
- **`alpha_idle`** *(0..1, default 0.20)* — Temporarily slower “fast” alpha during settle.

---

## Deadzone tuning guide

**What’s what**
- `axis_centers` fix a **constant** offset (e.g., stick rests at 131 instead of 128).
- `deadzone` hides **small noise** around center **after** center is set correctly.
- `hysteresis` stops tiny flicker when crossing in/out of the deadzone.

**Workflow**
1. **Observe neutral** → Let the stick rest and inspect raw bytes per axis.
2. **Trim centers** → If an axis sits at, say, 130–131, set its `axis_centers` to the median (130/131).
3. **Measure noise** → Note the wiggle (e.g., 127–129 = ±1).
4. **Set deadzone** → Choose `deadzone` ≈ noise amplitude + 1.  
   Example: noise ±1 → `deadzone = 2` or `3`. Keep it small for precision.
5. **Add hysteresis** → Keep `hysteresis = 1` (or `2` if near-zero flicker remains).
6. **First-nudge feel** → If the first movement after a pause still feels punchy, increase `spike_samples` (4–5) or lower `spike_raw_step` (4).

**Visual intuition**

```
 raw (0..255)
         center
           |
  ---------+---------             deadzone (±dz)
           |<--dz-->|             ┌──── zero output zone ────┐
           |         \            │                         │
left side  |          \           │  output (−32768..32767) │  right side
           |           \__________│__________/              |
           |                      0                         |
           +----------------------------------------------->
```

- Inside ±`deadzone` (+ tiny `hysteresis` when leaving zero) → output **0**.  
- Outside → linear mapping to full XInput range, symmetric left/right.

---

## Keep-alive (optional)

Some devices need a periodic write to stay awake. The script can ping any writable characteristic every ~0.5 s.

At the top of `flypad2joy_anti_spike_nobatt.py`:
```python
HB_ENABLE = True      # set False if your device doesn't need keep-alive
HB_INTERVAL = 0.5
HB_PAYLOAD = b"\x01"
```

---

## Troubleshooting

- **No movement / wrong axes** → verify `[axes]` indices and `ctrl_char_uuid`.  
- **Buttons don’t register** → check `[buttons]` bit & `msb`, and `[general]` `button_lsb_index` / `button_msb_index`.  
- **First nudge after a pause is too strong** → raise `spike_samples` (4–5), lower `spike_raw_step` (4), or lower `alpha_idle` (0.15).  
- **Minor drift** → adjust the specific `axis_centers` first; only then bump `deadzone` by 1–2 if needed.  
- **Bluetooth power saving** (Windows) → In Device Manager, disable “Allow the computer to turn off this device to save power” for your BT adapter if you see random drops.

---

## License

GPL3<|MERGE_RESOLUTION|>--- conflicted
+++ resolved
@@ -1,44 +1,35 @@
-<<<<<<< HEAD
 My Parrot Mambo drone died by crash, so I had extra controller with no use.  
 
-It didn't have ready driver, so I decided to make one.  
+It didn't have ready driver, so I decided to make one.
 
 Have fun!  
 
 ---
 
-=======
->>>>>>> f07543d7
 # Flypad2Joy (BLE → ViGEm, Windows)
 
 Ultra-light bridge that maps BLE notification packets to a **virtual Xbox 360 controller** via **ViGEm**.  
 Includes **idle-aware anti-spike filtering** so the first nudge after a pause won’t slam to extremes — perfect for FPV sims.
 
-<<<<<<< HEAD
-> Daily driver script: **`flypad2joy_anti_spike_nobatt.py`**  
-> Baseline (for rollback): **`flypad2joy_baseline_ok.py`**
-
----
-
-=======
----
-
->>>>>>> f07543d7
-## Table of contents
-
-- [Quick start](#quick-start)
-- [Example `flypad.conf`](#example-flypadconf)
-- [Configuration reference](#configuration-reference)
-  - [`[general]`](#general)
-  - [`[axes]`](#axes)
-  - [`[axis_centers]`](#axis_centers)
-  - [`[buttons]`](#buttons)
-  - [`[triggers]`](#triggers)
-  - [`[filters]` — motion feel & anti-spike](#filters--motion-feel--anti-spike)
-- [Deadzone tuning guide](#deadzone-tuning-guide)
-- [Keep-alive (optional)](#keep-alive-optional)
-- [Troubleshooting](#troubleshooting)
-- [License](#license)
+## What this does
+This project turns the **Parrot Flypad controller** into a fully working  
+**Xbox 360 gamepad** on Windows.  
+That means you can use it in games, emulators, or any software  
+that expects an XInput controller.
+
+## How it works
+- The Flypad only talks over Bluetooth Low Energy (BLE).  
+- Windows has no native driver for it.  
+- This bridge listens to Flypad BLE packets → maps them to ViGEm virtual gamepad.  
+- The result: Windows thinks you have a normal Xbox 360 pad.
+
+## Requirements
+- Windows 10/11  
+- Python 3.11+  
+- [ViGEmBus driver](https://vigem.org/)  
+- Packages:  
+  ```bash
+  pip install bleak vgamepad
 
 ---
 
